--- conflicted
+++ resolved
@@ -137,7 +137,6 @@
   /* Move circle on toggle */
 }
 
-<<<<<<< HEAD
 .scroll-progress-bar {
   position: fixed;
   top: 0;
@@ -146,7 +145,8 @@
   background-color: #29d;
   z-index: 9999;
   transition: width 0.25s ease-out;
-=======
+}
+
 .back-to-top-button {
   position: fixed;
   bottom: 20px;
@@ -165,5 +165,4 @@
 .back-to-top-button:hover {
   background-color: #0077cc;
   /* Optional: hover effect */
->>>>>>> c39a9eb4
 }