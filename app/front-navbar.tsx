// NavbarComponent.tsx
"use client"
import React, { useEffect, useState } from "react";
import {
    Navbar,
    NavbarBrand,
    NavbarMenuToggle,
    NavbarMenuItem,
    NavbarMenu,
    NavbarContent,
    NavbarItem,
    Button,
    Dropdown,
    DropdownTrigger,
    DropdownMenu,
    DropdownItem
} from "@nextui-org/react";
import { ChevronDown } from "@/public/assets/ChevronDown";
import { ImDeviantart, ImDownload, ImHammer, ImNewspaper } from "react-icons/im";
import { useTheme } from "next-themes";
import ThemeSwitcher from "@/components/ui/ThemeSwitcher";
import Link from "next/link";
import Logo from "@/public/assets/design-deck-logo.png";
import Image from 'next/image';

// Define props interface
interface NavbarComponentProps {
    isLoggedIn: boolean;
    setIsMenuOpen: React.Dispatch<React.SetStateAction<boolean>>;
    isMenuOpen: boolean;
}

const icons = {
    chevron: <ChevronDown fill="white" size={16} height={undefined} width={undefined} />,
    hammer: <ImHammer />,
    dev: <ImDeviantart />,
    slide: <ImNewspaper />,
    download: <ImDownload />
};

const menuItems = [
    { name: "Profile", href: "/profile" },
    { name: "Dashboard", href: "/dashboard" },
    { name: "WorkSpace", href: "/workspace" },
    { name: "System", href: "/system" },
    { name: "My Settings", href: "/settings" },
    { name: "Help & Feedback", href: "/help" },
    { name: "Log Out", href: "/logout" },
];
 
const NavbarComponent: React.FC<NavbarComponentProps> = ({ isLoggedIn, setIsMenuOpen, isMenuOpen }) => {
    const { systemTheme, theme } = useTheme();
    const currentTheme = theme === "dark" ? systemTheme : theme;
    const [darkMode, setDarkMode] = useState(false);
    const [isMobile, setIsMobile] = useState(false);
 
    useEffect(() => {
              setDarkMode(currentTheme === 'dark');

        const handleResize = () => {
              setIsMobile(window.innerWidth < 768);
        };

            handleResize();
            window.addEventListener('resize', handleResize);
        
        return () => {
              window.removeEventListener('resize', handleResize);
        };
    }, [currentTheme]);
 
    return (
        <div className={`fixed top-0 left-0 right-0 z-50 ${darkMode ? "text-white" : "text-black"}`}>
            <Navbar isBordered isMenuOpen={isMenuOpen} onMenuOpenChange={setIsMenuOpen} className="bg-neutral-900 text-white">
<<<<<<< HEAD
            <NavbarContent justify="start">
                    {!isMobile && (
                         <NavbarBrand className="flex basis-0 flex-row flex-grow flex-nowrap justify-start bg-transparent" style={{ marginLeft: '-50px' }}>
                            <Image className="transition duration-300 ease-in-out" 
                            src={Logo.src} 
                            alt="DesignDeck Logo"  
                            width={276}
                            height={64}
                            style={{ marginLeft: '0', marginRight: '10px', background: 'none' }}  /> 
                            {/* Increased height and removed background */}
                         </NavbarBrand>
                    )}
                </NavbarContent>
                <Navbar/>
=======
>>>>>>> 90e229cc

            <NavbarBrand className="flex basis-0 flex-row flex-grow flex-nowrap justify-start bg-transparent" style={{ marginLeft: '-50px' }}>
    <Image 
        className="transition duration-300 ease-in-out" 
        src={Logo.src} 
        alt="DesignDeck Logo"  
        width={276}  // Set the width prop
        height={64}   // Set the height prop
        style={{ marginLeft: '0', marginRight: '10px', background: 'none' }} 
    /> 
</NavbarBrand>
 
                <NavbarContent justify="center" className="space-x-4"> {/* Adjusted spacing here */}
                  <NavbarItem className="flex items-center">
                    <Link href="/" legacyBehavior passHref>
                      <a className="relative inline-block text-lg text-white transition-all duration-300 hover:text-gray-300 group transform hover:scale-105">
                        Home
                        <span className="absolute block h-[2px] w-full bg-gray-300 bottom-0 left-0 scale-x-0 transition-transform duration-300 group-hover:scale-x-100" />
                      </a>

                    </Link>
                  </NavbarItem>
                  <NavbarItem className="flex items-center">
                    <Dropdown backdrop="blur">
                      <DropdownTrigger>
                        <Button disableRipple endContent={icons.chevron} radius="sm" variant="light" style={{ fontSize: '16px' }}>
                          <p className="text-white">Open Menu</p>
                        </Button>
                      </DropdownTrigger>
                      <DropdownMenu aria-label="Static Actions">
                        <DropdownItem key="new" startContent={icons.hammer}>
                          <Link href="/design-desk-jam" legacyBehavior passHref>
                            <a className={`relative inline-block text-md ${darkMode ? "text-white " : "text-neutral-600 "}  transition-all duration-300  group transform hover:scale-105`}>
                              DesignDesk Jam
                              <span className="absolute block h-[2px] w-full bg-neutral-600 dark:text-white bottom-0 left-0 scale-x-0 transition-transform duration-300 group-hover:scale-x-100" />
                            </a>
                          </Link>
                        </DropdownItem>
                        <DropdownItem key="copy" startContent={icons.dev}>
                          <Link href="/dev-mode" legacyBehavior passHref>
                            <a className={`relative inline-block text-md ${darkMode ? "text-white " : "text-neutral-600 "} transition-all duration-300  group transform hover:scale-105`}>
                              Dev Mode
                              <span className="absolute block h-[2px] w-full bg-neutral-600 dark:text-white bottom-0 left-0 scale-x-0 transition-transform duration-300 group-hover:scale-x-100" />
                            </a>
                          </Link>
                        </DropdownItem>
                        <DropdownItem key="edit" startContent={icons.slide}>
                          <Link href="/design-desk-slides" legacyBehavior passHref>
                            <a className={`relative inline-block text-md ${darkMode ? "text-white " : "text-neutral-600 "} transition-all duration-300  group transform hover:scale-105`}>
                              DesignDesk Slides
                              <span className="absolute block h-[2px] w-full bg-neutral-600 dark:text-white bottom-0 left-0 scale-x-0 transition-transform duration-300 group-hover:scale-x-100" />
                            </a>
                          </Link>
                        </DropdownItem>
                        <DropdownItem key="delete" className="text-warning" startContent={icons.download}>
                          <Link href="/download" legacyBehavior passHref>
                            <a className={`relative inline-block text-md ${darkMode ? "text-white " : "text-neutral-600 "} transition-all duration-300  group transform hover:scale-105`}>
                              Download
                              <span className="absolute block h-[2px] w-full bg-neutral-600 dark:text-white bottom-0 left-0 scale-x-0 transition-transform duration-300 group-hover:scale-x-100" />
                            </a>
                          </Link>
                        </DropdownItem>
                      </DropdownMenu>
                    </Dropdown>
                  </NavbarItem>
                  <NavbarItem>
                    <Link href="/contact" legacyBehavior passHref>
                      <a className="relative inline-block text-lg text-white transition-all duration-300 hover:text-gray-300 group transform hover:scale-105">
                        Contact
                        <span className="absolute block h-[2px] w-full bg-gray-300 bottom-0 left-0 scale-x-0 transition-transform duration-300 group-hover:scale-x-100" />
                      </a>
                    </Link>
                  </NavbarItem>
                  <NavbarItem>
                    <Link href="/faq" legacyBehavior passHref>
                      <a className="relative inline-block text-lg text-white transition-all duration-300 hover:text-gray-300 group transform hover:scale-105">
                        FAQ
                        <span className="absolute block h-[2px] w-full bg-gray-300 bottom-0 left-0 scale-x-0 transition-transform duration-300 group-hover:scale-x-100" />
                      </a>
                    </Link>
                  </NavbarItem>
                </NavbarContent>

                <NavbarContent justify="end">
                  {!isLoggedIn && (
                    <>
                      <NavbarItem>
                        <Link href="/login" legacyBehavior passHref>
                          <a className="hover:text-gray-300 transition duration-300">
                            Login
                            <span className="absolute block h-[2px] w-full bg-gray-300 bottom-0 left-0 scale-x-0 transition-transform duration-300 group-hover:scale-x-100" />
                          </a>
                        </Link>
                      </NavbarItem>
                      <NavbarItem>
                        {/* <Button as={Link} href="/signup" className="bg-blue-500 text-white hover:bg-blue-600 transition duration-300">
                                     Sign Up
                                </Button> */}
                        <Button
                          as={Link}
                          href="/signup"
                          className="relative inline-flex items-center justify-center px-6 py-3 overflow-hidden text-lg font-medium text-white bg-gradient-to-r from-blue-400 to-purple-600 rounded-lg shadow-lg group">
                          <span className="absolute inset-0 w-full h-full transition-transform duration-300 transform scale-x-0 bg-white group-hover:scale-x-100"></span>
                          <span className="relative z-10">Sign Up</span>
                          <svg
                            className="absolute w-5 h-5 transition-transform duration-300 transform -translate-x-10 group-hover:translate-x-0"
                            fill="none"
                            viewBox="0 0 24 24"
                            stroke="currentColor"
                            xmlns="http://www.w3.org/2000/svg">
                            <path strokeLinecap="round" strokeLinejoin="round" strokeWidth={2} d="M16 12H8m0 0l4 4m-4-4l4-4" />
                          </svg>
                        </Button>
                      </NavbarItem>
                    </>
                  )}
                  <NavbarItem>
                    <ThemeSwitcher />
                  </NavbarItem>
                </NavbarContent>

                {/* Mobile Menu */}
                <NavbarMenu>
                  <NavbarMenuToggle onClick={() => setIsMenuOpen(!isMenuOpen)}>
                    <span className="material-icons">menu</span>
                  </NavbarMenuToggle>

                  {isMenuOpen && (
                    <div className="absolute top-3 right-0 left-0 bg-white shadow-lg z-50">
                      {menuItems.map((item, index) => (
                        <NavbarMenuItem key={`${item.name}-${index}`} onClick={() => setIsMenuOpen(false)}>
                          <Link href={item.href} legacyBehavior passHref>
                            <a className="block py-2 text-gray-800 hover:bg-gray-200 transition duration-300">{item.name}</a>
                          </Link>
                        </NavbarMenuItem>
                      ))}
                    </div>
                  )}
                </NavbarMenu>
 
            </Navbar>
        </div>
    );
};

export default NavbarComponent;
 <|MERGE_RESOLUTION|>--- conflicted
+++ resolved
@@ -72,7 +72,6 @@
     return (
         <div className={`fixed top-0 left-0 right-0 z-50 ${darkMode ? "text-white" : "text-black"}`}>
             <Navbar isBordered isMenuOpen={isMenuOpen} onMenuOpenChange={setIsMenuOpen} className="bg-neutral-900 text-white">
-<<<<<<< HEAD
             <NavbarContent justify="start">
                     {!isMobile && (
                          <NavbarBrand className="flex basis-0 flex-row flex-grow flex-nowrap justify-start bg-transparent" style={{ marginLeft: '-50px' }}>
@@ -87,9 +86,6 @@
                     )}
                 </NavbarContent>
                 <Navbar/>
-=======
->>>>>>> 90e229cc
-
             <NavbarBrand className="flex basis-0 flex-row flex-grow flex-nowrap justify-start bg-transparent" style={{ marginLeft: '-50px' }}>
     <Image 
         className="transition duration-300 ease-in-out" 
