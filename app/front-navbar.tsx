--- conflicted
+++ resolved
@@ -54,7 +54,6 @@
     { name: "Help & Feedback", href: "/help" },
     { name: "Log Out", href: "/logout" },
 ];
-<<<<<<< HEAD
 
 
 export default function NavbarComponent({ isLoggedIn, setIsMenuOpen, isMenuOpen }: NavbarComponentProps) {
@@ -195,10 +194,9 @@
           </div>
 
 const NavbarComponent: React.FC<NavbarComponentProps> = ({ isLoggedIn, setIsMenuOpen, isMenuOpen }) => {
-=======
  
-const NavbarComponent: React.FC<NavbarComponentProps> = ({ isLoggedIn, setIsMenuOpen, isMenuOpen }) =>
->>>>>>> 3e65f234
+const NavbarComponent: React.FC<NavbarComponentProps> = ({ isLoggedIn, setIsMenuOpen, isMenuOpen }) =>{
+
     const { systemTheme, theme } = useTheme();
     const currentTheme = theme === "dark" ? systemTheme : theme;
     const [darkMode, setDarkMode] = useState(false);
@@ -217,7 +215,9 @@
         return () => {
               window.removeEventListener('resize', handleResize);
         };
-    }, [currentTheme]);
+      
+      }, [currentTheme]);
+  
  
     return (
         <div className={`fixed top-0 left-0 right-0 z-50 ${darkMode ? "text-white" : "text-black"}`}>
