import React, { useEffect, useState } from "react";
import {
  Navbar,
  NavbarBrand,
  NavbarContent,
  NavbarItem,
  Button,
  Dropdown,
  DropdownTrigger,
  DropdownMenu,
  DropdownItem
} from "@nextui-org/react";
import { ChevronDown, Menu, X } from "lucide-react";
import { ImDeviantart, ImDownload, ImHammer, ImNewspaper } from "react-icons/im";
import { useTheme } from "next-themes";
import ThemeSwitcher from "@/components/ui/ThemeSwitcher";
import Link from "next/link";
import Logo from "@/app/images/design-deck-logo.png";
import Image from 'next/image';

interface NavbarComponentProps {
  isLoggedIn: boolean;
  setIsMenuOpen: React.Dispatch<React.SetStateAction<boolean>>;
  isMenuOpen: boolean;
}

const icons = {
  chevron: <ChevronDown size={16} />,
  hammer: <ImHammer />,
  dev: <ImDeviantart />,
  slide: <ImNewspaper />,
  download: <ImDownload />
};

const menuItems = [
  { name: "Home", href: "/" },
  { name: "Contact", href: "/contact" },
  { name: "FAQ", href: "/faq" },
  { name: "Profile", href: "/profile" },
  { name: "Dashboard", href: "/dashboard" },
  { name: "WorkSpace", href: "/workspace" },
  { name: "System", href: "/system" },
  { name: "My Settings", href: "/settings" },
  { name: "Help & Feedback", href: "/help" },
  { name: "Log Out", href: "/logout" },
];


export default function NavbarComponent({ isLoggedIn, setIsMenuOpen, isMenuOpen }: NavbarComponentProps) {
  const { theme } = useTheme();
  const [isMobile, setIsMobile] = useState(false);

  useEffect(() => {
    const handleResize = () => setIsMobile(window.innerWidth < 768);
    handleResize();
    window.addEventListener('resize', handleResize);
    return () => window.removeEventListener('resize', handleResize);
  }, []);

  return (
    <Navbar isBordered className="bg-background">
      <NavbarContent justify="start">
        <NavbarBrand className="mr-4">
          <p className="font-bold text-inherit">DesignDesk</p>
        </NavbarBrand>
      </NavbarContent>

      {!isMobile && (
        <NavbarContent justify="center" className="hidden sm:flex gap-4">
          <NavbarItem>
            <Link href="/">Home</Link>
          </NavbarItem>
          <Dropdown>
            <NavbarItem>
              <DropdownTrigger>
                <Button
                  disableRipple
                  className="p-0 bg-transparent data-[hover=true]:bg-transparent"
                  endContent={icons.chevron}
                  radius="sm"
                  variant="light"
                >
                  Features
                </Button>
              </DropdownTrigger>
            </NavbarItem>
            <DropdownMenu
              aria-label="Features"
              className="w-[340px]"
              itemClasses={{
                base: "gap-4",
              }}
            >
              <DropdownItem key="autoscaling" startContent={icons.hammer}>
                DesignDesk Jam
              </DropdownItem>
              <DropdownItem key="usage_metrics" startContent={icons.dev}>
                Dev Mode
              </DropdownItem>
              <DropdownItem key="production_ready" startContent={icons.slide}>
                DesignDesk Slides
              </DropdownItem>
              <DropdownItem key="99_uptime" startContent={icons.download}>
                Download
              </DropdownItem>
            </DropdownMenu>
          </Dropdown>
          <NavbarItem>
            <Link href="/contact">Contact</Link>
          </NavbarItem>
          <NavbarItem>
            <Link href="/faq">FAQ</Link>
          </NavbarItem>
        </NavbarContent>
      )}

      <NavbarContent justify="end">
        {!isLoggedIn && !isMobile && (
          <>
            <NavbarItem>
              <Button as={Link} color="primary" href="/login" variant="flat">
                Login
              </Button>
            </NavbarItem>
            <NavbarItem>
              <Button as={Link} color="primary" href="/signup" variant="solid">
                Sign Up
              </Button>
            </NavbarItem>
          </>
        )}
        <NavbarItem>
          <ThemeSwitcher />
        </NavbarItem>
        {isMobile && (
          <NavbarItem>
            <Button
              isIconOnly
              variant="light"
              onClick={() => setIsMenuOpen(!isMenuOpen)}
            >
              {isMenuOpen ? <X size={24} /> : <Menu size={24} />}
            </Button>
          </NavbarItem>
        )}
      </NavbarContent>

      {isMobile && isMenuOpen && (
        <div className="fixed inset-0 z-50 bg-black/50 backdrop-blur-sm">
          <div className="fixed inset-y-0 right-0 w-full max-w-sm bg-white dark:bg-gray-800 p-6 shadow-xl transition-transform duration-300 ease-in-out transform translate-x-0">
            <div className="flex justify-between items-center mb-6">
              <h2 className="text-2xl font-bold text-gray-900 dark:text-white">Menu</h2>
              <Button
                isIconOnly
                variant="light"
                onClick={() => setIsMenuOpen(false)}
                className="text-gray-900 dark:text-white"
              >
                <X size={24} />
              </Button>
            </div>
            <div className="flex flex-col space-y-4">
              {menuItems.map((item) => (
                <Link
                  key={item.name}
                  href={item.href}
                  className="text-gray-900 dark:text-white hover:text-primary dark:hover:text-primary-400 transition-colors text-lg py-2"
                  onClick={() => setIsMenuOpen(false)}
                >
                  {item.name}
                </Link>
              ))}
              {!isLoggedIn && (
                <div className="pt-4 space-y-4">
                  <Button as={Link} color="primary" href="/login" variant="flat" fullWidth size="lg">
                    Login
                  </Button>
                  <Button as={Link} color="primary" href="/signup" variant="solid" fullWidth size="lg">
                    Sign Up
                  </Button>
                </div>
              )}
            </div>
          </div>

          const NavbarComponent: React.FC<NavbarComponentProps> = ({isLoggedIn, setIsMenuOpen, isMenuOpen}) => {
    const {systemTheme, theme} = useTheme();
            const currentTheme = theme === "dark" ? systemTheme : theme;
            const [darkMode, setDarkMode] = useState(false);
            const [isMobile, setIsMobile] = useState(false);

    useEffect(() => {
              setDarkMode(currentTheme === 'dark');

        const handleResize = () => {
              setIsMobile(window.innerWidth < 768);
        };

            handleResize();
            window.addEventListener('resize', handleResize);
        
        return () => {
              window.removeEventListener('resize', handleResize);
        };
    }, [currentTheme]);

<<<<<<< HEAD
            return (
            <div className={`fixed top-0 left-0 right-0 z-50 ${darkMode ? "text-white" : "text-black"}`}>
              <Navbar isBordered isMenuOpen={isMenuOpen} onMenuOpenChange={setIsMenuOpen} className="bg-neutral-900 text-white">

                <NavbarContent justify="start">
                  {!isMobile && (
                    <NavbarBrand className="flex basis-0 flex-row flex-grow flex-nowrap justify-start bg-transparent" style={{ marginLeft: '-50px' }}>
                      <Image className="transition duration-300 ease-in-out"
                        src={Logo.src}
                        alt="DesignDeck Logo"
                        style={{ width: '276px', height: '64px', marginLeft: '0', marginRight: '10px', background: 'none' }} />
                      {/* Increased height and removed background */}
                    </NavbarBrand>
                  )}
=======
    return (
        <div className={`fixed top-0 left-0 right-0 z-50 ${darkMode ? "text-white" : "text-black"}`}>
            <Navbar isBordered isMenuOpen={isMenuOpen} onMenuOpenChange={setIsMenuOpen} className="bg-neutral-900 text-white">
            <NavbarContent justify="start">
                    {!isMobile && (
                         <NavbarBrand className="flex basis-0 flex-row flex-grow flex-nowrap justify-start bg-transparent" style={{ marginLeft: '-50px' }}>
                            <Image className="transition duration-300 ease-in-out" 
                            src={Logo.src} 
                            alt="DesignDeck Logo"  
                            width={276}
                            height={64}
                            style={{ marginLeft: '0', marginRight: '10px', background: 'none' }}  /> 
                            {/* Increased height and removed background */}
                         </NavbarBrand>
                    )}
>>>>>>> e217014f
                </NavbarContent>

                <NavbarContent justify="center" className="space-x-4"> {/* Adjusted spacing here */}
                  <NavbarItem className="flex items-center">
                    <Link href="/" legacyBehavior passHref>
                      <a className="relative inline-block text-lg text-white transition-all duration-300 hover:text-gray-300 group transform hover:scale-105">
                        Home
                        <span className="absolute block h-[2px] w-full bg-gray-300 bottom-0 left-0 scale-x-0 transition-transform duration-300 group-hover:scale-x-100" />
                      </a>

                    </Link>
                  </NavbarItem>
                  <NavbarItem className="flex items-center">
                    <Dropdown backdrop="blur">
                      <DropdownTrigger>
                        <Button disableRipple endContent={icons.chevron} radius="sm" variant="light" style={{ fontSize: '16px' }}>
                          <p className="text-white">Open Menu</p>
                        </Button>
                      </DropdownTrigger>
                      <DropdownMenu aria-label="Static Actions">
                        <DropdownItem key="new" startContent={icons.hammer}>
                          <Link href="/design-desk-jam" legacyBehavior passHref>
                            <a className={`relative inline-block text-md ${darkMode ? "text-white " : "text-neutral-600 "}  transition-all duration-300  group transform hover:scale-105`}>
                              DesignDesk Jam
                              <span className="absolute block h-[2px] w-full bg-neutral-600 dark:text-white bottom-0 left-0 scale-x-0 transition-transform duration-300 group-hover:scale-x-100" />
                            </a>
                          </Link>
                        </DropdownItem>
                        <DropdownItem key="copy" startContent={icons.dev}>
                          <Link href="/dev-mode" legacyBehavior passHref>
                            <a className={`relative inline-block text-md ${darkMode ? "text-white " : "text-neutral-600 "} transition-all duration-300  group transform hover:scale-105`}>
                              Dev Mode
                              <span className="absolute block h-[2px] w-full bg-neutral-600 dark:text-white bottom-0 left-0 scale-x-0 transition-transform duration-300 group-hover:scale-x-100" />
                            </a>
                          </Link>
                        </DropdownItem>
                        <DropdownItem key="edit" startContent={icons.slide}>
                          <Link href="/design-desk-slides" legacyBehavior passHref>
                            <a className={`relative inline-block text-md ${darkMode ? "text-white " : "text-neutral-600 "} transition-all duration-300  group transform hover:scale-105`}>
                              DesignDesk Slides
                              <span className="absolute block h-[2px] w-full bg-neutral-600 dark:text-white bottom-0 left-0 scale-x-0 transition-transform duration-300 group-hover:scale-x-100" />
                            </a>
                          </Link>
                        </DropdownItem>
                        <DropdownItem key="delete" className="text-warning" startContent={icons.download}>
                          <Link href="/download" legacyBehavior passHref>
                            <a className={`relative inline-block text-md ${darkMode ? "text-white " : "text-neutral-600 "} transition-all duration-300  group transform hover:scale-105`}>
                              Download
                              <span className="absolute block h-[2px] w-full bg-neutral-600 dark:text-white bottom-0 left-0 scale-x-0 transition-transform duration-300 group-hover:scale-x-100" />
                            </a>
                          </Link>
                        </DropdownItem>
                      </DropdownMenu>
                    </Dropdown>
                  </NavbarItem>
                  <NavbarItem>
                    <Link href="/contact" legacyBehavior passHref>
                      <a className="relative inline-block text-lg text-white transition-all duration-300 hover:text-gray-300 group transform hover:scale-105">
                        Contact
                        <span className="absolute block h-[2px] w-full bg-gray-300 bottom-0 left-0 scale-x-0 transition-transform duration-300 group-hover:scale-x-100" />
                      </a>
                    </Link>
                  </NavbarItem>
                  <NavbarItem>
                    <Link href="/faq" legacyBehavior passHref>
                      <a className="relative inline-block text-lg text-white transition-all duration-300 hover:text-gray-300 group transform hover:scale-105">
                        FAQ
                        <span className="absolute block h-[2px] w-full bg-gray-300 bottom-0 left-0 scale-x-0 transition-transform duration-300 group-hover:scale-x-100" />
                      </a>
                    </Link>
                  </NavbarItem>
                </NavbarContent>

                <NavbarContent justify="end">
                  {!isLoggedIn && (
                    <>
                      <NavbarItem>
                        <Link href="/login" legacyBehavior passHref>
                          <a className="hover:text-gray-300 transition duration-300">
                            Login
                            <span className="absolute block h-[2px] w-full bg-gray-300 bottom-0 left-0 scale-x-0 transition-transform duration-300 group-hover:scale-x-100" />
                          </a>
                        </Link>
                      </NavbarItem>
                      <NavbarItem>
                        {/* <Button as={Link} href="/signup" className="bg-blue-500 text-white hover:bg-blue-600 transition duration-300">
                                     Sign Up
                                </Button> */}
                        <Button
                          as={Link}
                          href="/signup"
                          className="relative inline-flex items-center justify-center px-6 py-3 overflow-hidden text-lg font-medium text-white bg-gradient-to-r from-blue-400 to-purple-600 rounded-lg shadow-lg group">
                          <span className="absolute inset-0 w-full h-full transition-transform duration-300 transform scale-x-0 bg-white group-hover:scale-x-100"></span>
                          <span className="relative z-10">Sign Up</span>
                          <svg
                            className="absolute w-5 h-5 transition-transform duration-300 transform -translate-x-10 group-hover:translate-x-0"
                            fill="none"
                            viewBox="0 0 24 24"
                            stroke="currentColor"
                            xmlns="http://www.w3.org/2000/svg">
                            <path strokeLinecap="round" strokeLinejoin="round" strokeWidth={2} d="M16 12H8m0 0l4 4m-4-4l4-4" />
                          </svg>
                        </Button>
                      </NavbarItem>
                    </>
                  )}
                  <NavbarItem>
                    <ThemeSwitcher />
                  </NavbarItem>
                </NavbarContent>

                {/* Mobile Menu */}
                <NavbarMenu>
                  <NavbarMenuToggle onClick={() => setIsMenuOpen(!isMenuOpen)}>
                    <span className="material-icons">menu</span>
                  </NavbarMenuToggle>

                  {isMenuOpen && (
                    <div className="absolute top-3 right-0 left-0 bg-white shadow-lg z-50">
                      {menuItems.map((item, index) => (
                        <NavbarMenuItem key={`${item.name}-${index}`} onClick={() => setIsMenuOpen(false)}>
                          <Link href={item.href} legacyBehavior passHref>
                            <a className="block py-2 text-gray-800 hover:bg-gray-200 transition duration-300">{item.name}</a>
                          </Link>
                        </NavbarMenuItem>
                      ))}
                    </div>
                  )}
                </NavbarMenu>
              </Navbar>

            </div>
      )}
          </Navbar>
          );
}<|MERGE_RESOLUTION|>--- conflicted
+++ resolved
@@ -204,8 +204,7 @@
         };
     }, [currentTheme]);
 
-<<<<<<< HEAD
-            return (
+             return (
             <div className={`fixed top-0 left-0 right-0 z-50 ${darkMode ? "text-white" : "text-black"}`}>
               <Navbar isBordered isMenuOpen={isMenuOpen} onMenuOpenChange={setIsMenuOpen} className="bg-neutral-900 text-white">
 
@@ -219,23 +218,7 @@
                       {/* Increased height and removed background */}
                     </NavbarBrand>
                   )}
-=======
-    return (
-        <div className={`fixed top-0 left-0 right-0 z-50 ${darkMode ? "text-white" : "text-black"}`}>
-            <Navbar isBordered isMenuOpen={isMenuOpen} onMenuOpenChange={setIsMenuOpen} className="bg-neutral-900 text-white">
-            <NavbarContent justify="start">
-                    {!isMobile && (
-                         <NavbarBrand className="flex basis-0 flex-row flex-grow flex-nowrap justify-start bg-transparent" style={{ marginLeft: '-50px' }}>
-                            <Image className="transition duration-300 ease-in-out" 
-                            src={Logo.src} 
-                            alt="DesignDeck Logo"  
-                            width={276}
-                            height={64}
-                            style={{ marginLeft: '0', marginRight: '10px', background: 'none' }}  /> 
-                            {/* Increased height and removed background */}
-                         </NavbarBrand>
-                    )}
->>>>>>> e217014f
+ 
                 </NavbarContent>
 
                 <NavbarContent justify="center" className="space-x-4"> {/* Adjusted spacing here */}
