--- conflicted
+++ resolved
@@ -47,159 +47,13 @@
     { name: "Help & Feedback", href: "/help" },
     { name: "Log Out", href: "/logout" },
 ];
-
-<<<<<<< HEAD
-
-export default function NavbarComponent({ isLoggedIn, setIsMenuOpen, isMenuOpen }: NavbarComponentProps) {
-  const { theme } = useTheme();
-  const [isMobile, setIsMobile] = useState(false);
-
-  useEffect(() => {
-    const handleResize = () => setIsMobile(window.innerWidth < 768);
-    handleResize();
-    window.addEventListener('resize', handleResize);
-    return () => window.removeEventListener('resize', handleResize);
-  }, []);
-
-  return (
-    <Navbar isBordered className="bg-background">
-      <NavbarContent justify="start">
-        <NavbarBrand className="mr-4">
-          <p className="font-bold text-inherit">DesignDesk</p>
-        </NavbarBrand>
-      </NavbarContent>
-
-      {!isMobile && (
-        <NavbarContent justify="center" className="hidden sm:flex gap-4">
-          <NavbarItem>
-            <Link href="/">Home</Link>
-          </NavbarItem>
-          <Dropdown>
-            <NavbarItem>
-              <DropdownTrigger>
-                <Button
-                  disableRipple
-                  className="p-0 bg-transparent data-[hover=true]:bg-transparent"
-                  endContent={icons.chevron}
-                  radius="sm"
-                  variant="light"
-                >
-                  Features
-                </Button>
-              </DropdownTrigger>
-            </NavbarItem>
-            <DropdownMenu
-              aria-label="Features"
-              className="w-[340px]"
-              itemClasses={{
-                base: "gap-4",
-              }}
-            >
-              <DropdownItem key="autoscaling" startContent={icons.hammer}>
-                DesignDesk Jam
-              </DropdownItem>
-              <DropdownItem key="usage_metrics" startContent={icons.dev}>
-                Dev Mode
-              </DropdownItem>
-              <DropdownItem key="production_ready" startContent={icons.slide}>
-                DesignDesk Slides
-              </DropdownItem>
-              <DropdownItem key="99_uptime" startContent={icons.download}>
-                Download
-              </DropdownItem>
-            </DropdownMenu>
-          </Dropdown>
-          <NavbarItem>
-            <Link href="/contact">Contact</Link>
-          </NavbarItem>
-          <NavbarItem>
-            <Link href="/faq">FAQ</Link>
-          </NavbarItem>
-        </NavbarContent>
-      )}
-
-      <NavbarContent justify="end">
-        {!isLoggedIn && !isMobile && (
-          <>
-            <NavbarItem>
-              <Button as={Link} color="primary" href="/login" variant="flat">
-                Login
-              </Button>
-            </NavbarItem>
-            <NavbarItem>
-              <Button as={Link} color="primary" href="/signup" variant="solid">
-                Sign Up
-              </Button>
-            </NavbarItem>
-          </>
-        )}
-        <NavbarItem>
-          <ThemeSwitcher />
-        </NavbarItem>
-        {isMobile && (
-          <NavbarItem>
-            <Button
-              isIconOnly
-              variant="light"
-              onClick={() => setIsMenuOpen(!isMenuOpen)}
-            >
-              {isMenuOpen ? <X size={24} /> : <Menu size={24} />}
-            </Button>
-          </NavbarItem>
-        )}
-      </NavbarContent>
-
-      {isMobile && isMenuOpen && (
-        <div className="fixed inset-0 z-50 bg-black/50 backdrop-blur-sm">
-          <div className="fixed inset-y-0 right-0 w-full max-w-sm bg-white dark:bg-gray-800 p-6 shadow-xl transition-transform duration-300 ease-in-out transform translate-x-0">
-            <div className="flex justify-between items-center mb-6">
-              <h2 className="text-2xl font-bold text-gray-900 dark:text-white">Menu</h2>
-              <Button
-                isIconOnly
-                variant="light"
-                onClick={() => setIsMenuOpen(false)}
-                className="text-gray-900 dark:text-white"
-              >
-                <X size={24} />
-              </Button>
-            </div>
-            <div className="flex flex-col space-y-4">
-              {menuItems.map((item) => (
-                <Link
-                  key={item.name}
-                  href={item.href}
-                  className="text-gray-900 dark:text-white hover:text-primary dark:hover:text-primary-400 transition-colors text-lg py-2"
-                  onClick={() => setIsMenuOpen(false)}
-                >
-                  {item.name}
-                </Link>
-              ))}
-              {!isLoggedIn && (
-                <div className="pt-4 space-y-4">
-                  <Button as={Link} color="primary" href="/login" variant="flat" fullWidth size="lg">
-                    Login
-                  </Button>
-                  <Button as={Link} color="primary" href="/signup" variant="solid" fullWidth size="lg">
-                    Sign Up
-                  </Button>
-                </div>
-              )}
-            </div>
-          </div>
-
-          const NavbarComponent: React.FC<NavbarComponentProps> = ({isLoggedIn, setIsMenuOpen, isMenuOpen}) => {
-    const {systemTheme, theme} = useTheme();
-            const currentTheme = theme === "dark" ? systemTheme : theme;
-            const [darkMode, setDarkMode] = useState(false);
-            const [isMobile, setIsMobile] = useState(false);
-=======
+ 
 const NavbarComponent: React.FC<NavbarComponentProps> = ({ isLoggedIn, setIsMenuOpen, isMenuOpen }) => {
     const { systemTheme, theme } = useTheme();
     const currentTheme = theme === "dark" ? systemTheme : theme;
     const [darkMode, setDarkMode] = useState(false);
     const [isMobile, setIsMobile] = useState(false);
->>>>>>> 78c85bd9
-
+ 
     useEffect(() => {
               setDarkMode(currentTheme === 'dark');
 
@@ -214,25 +68,7 @@
               window.removeEventListener('resize', handleResize);
         };
     }, [currentTheme]);
-
-<<<<<<< HEAD
-             return (
-            <div className={`fixed top-0 left-0 right-0 z-50 ${darkMode ? "text-white" : "text-black"}`}>
-              <Navbar isBordered isMenuOpen={isMenuOpen} onMenuOpenChange={setIsMenuOpen} className="bg-neutral-900 text-white">
-
-                <NavbarContent justify="start">
-                  {!isMobile && (
-                    <NavbarBrand className="flex basis-0 flex-row flex-grow flex-nowrap justify-start bg-transparent" style={{ marginLeft: '-50px' }}>
-                      <Image className="transition duration-300 ease-in-out"
-                        src={Logo.src}
-                        alt="DesignDeck Logo"
-                        style={{ width: '276px', height: '64px', marginLeft: '0', marginRight: '10px', background: 'none' }} />
-                      {/* Increased height and removed background */}
-                    </NavbarBrand>
-                  )}
- 
-                </NavbarContent>
-=======
+ 
     return (
         <div className={`fixed top-0 left-0 right-0 z-50 ${darkMode ? "text-white" : "text-black"}`}>
             <Navbar isBordered isMenuOpen={isMenuOpen} onMenuOpenChange={setIsMenuOpen} className="bg-neutral-900 text-white">
@@ -247,8 +83,7 @@
         style={{ marginLeft: '0', marginRight: '10px', background: 'none' }} 
     /> 
 </NavbarBrand>
->>>>>>> 78c85bd9
-
+ 
                 <NavbarContent justify="center" className="space-x-4"> {/* Adjusted spacing here */}
                   <NavbarItem className="flex items-center">
                     <Link href="/" legacyBehavior passHref>
@@ -376,19 +211,11 @@
                     </div>
                   )}
                 </NavbarMenu>
-<<<<<<< HEAD
-              </Navbar>
-
-            </div>
-      )}
-          </Navbar>
-          );
-}
-=======
+ 
             </Navbar>
         </div>
     );
 };
 
 export default NavbarComponent;
->>>>>>> 78c85bd9
+ 