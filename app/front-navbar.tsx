--- conflicted
+++ resolved
@@ -14,13 +14,10 @@
 import { ImDeviantart, ImDownload, ImHammer, ImNewspaper } from "react-icons/im";
 import { useTheme } from "next-themes";
 import ThemeSwitcher from "@/components/ui/ThemeSwitcher";
-<<<<<<< HEAD
 import { useUser } from "@/context/UserContext";
-=======
 import Link from "next/link";
 import Logo from "@/app/images/design-deck-logo.png";
 import Image from 'next/image';
->>>>>>> e217014f
 
 interface NavbarComponentProps {
   isLoggedIn: boolean;
@@ -314,14 +311,6 @@
                     {!loggedIn ? (
                         <>
                             <NavbarItem>
-<<<<<<< HEAD
-                                <Link href="/login">Login</Link>
-                            </NavbarItem>
-                            <NavbarItem>
-                                <Button as={Link} href="/signup">
-                                    Sign Up
-                                </Button>
-=======
                                 <Link href="/login"  legacyBehavior passHref>
                                 <a className="hover:text-gray-300 transition duration-300">
                                     Login
@@ -348,7 +337,6 @@
             <path strokeLinecap="round" strokeLinejoin="round" strokeWidth={2} d="M16 12H8m0 0l4 4m-4-4l4-4" />
         </svg>
     </Button>
->>>>>>> e217014f
                             </NavbarItem>
                         </>
                     ) : (
