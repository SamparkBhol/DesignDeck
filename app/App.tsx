"use client";
import React, { useEffect, useState } from "react";
import { ToastContainer, toast } from 'react-toastify';
import 'react-toastify/dist/ReactToastify.css';
  

import {
  Navbar,
  Link,
  Button,
  Image,
  Card,
  CardFooter,
} from "@nextui-org/react";
import { ChevronDown } from "@/public/assets/ChevronDown";
import {
  ImDeviantart,
  ImDownload,
  ImHammer,
  ImNewspaper,
} from "react-icons/im";
import Footer from "@/components/ui/footer";
import { useTheme } from "next-themes";
import NavbarComponent from "./front-navbar";
import ThemeProvider from "./provider";
import Progressbar from "../components/progressbar/progressbar"
import { AnimatePresence, motion } from "framer-motion";
import Preloader from "../components/Preloader";
import BackToTop from "../components/BackToTop/BackToTop"
export default function App() {
  const [isMenuOpen, setIsMenuOpen] = useState(false);
  const [isLoggedIn, setIsLoggedIn] = useState(false);

    const y=()=>toast("Text addition notify me  ")
    
    const p=()=>toast("Live Collaboration  notify me  ")
    
    const a=()=>toast("Real-Time updates notify me  ")
  const icons = {
    chevron: (
      <ChevronDown
        fill="currentColor"
        size={16}
        height={undefined}
        width={undefined}
        className="some-class-name"
      />
    ),
    hammer: <ImHammer />,
    dev: <ImDeviantart />,
    slide: <ImNewspaper />,
    download: <ImDownload />,
  };

  const menuItems = [
    "Profile",
    "Dashboard",
    "WorkSpace",
    "System",
    "My Settings",
    "Help & Feedback",
    "Log Out",
  ];

  const { systemTheme, theme } = useTheme();
  const currentTheme = theme === "dark" ? systemTheme : theme;
  const [darkMode, setDarkMode] = useState(false);

  useEffect(() => {
    setDarkMode(currentTheme === "dark");
  }, [currentTheme]);

  return (
    <>
      <ThemeProvider>
        <Progressbar/>
        <NavbarComponent
          isLoggedIn={isLoggedIn}
          setIsMenuOpen={setIsMenuOpen}
          isMenuOpen={isMenuOpen}
        />
        <Preloader />

        <div
          className={`min-h-screen ${
            darkMode
              ? "bg-black text-white"
              : "bg-gradient-to-r from-gray-300 via-white to-gray-200 text-black"
          } font-sans`}
        >
          <div
            className={`py-0 hidden md:block md:py-4 ${
              darkMode
                ? "bg-black"
                : "bg-gradient-to-r from-gray-300 via-white to-gray-200 text-black"
            }`}
          >
            <div className="flex justify-around items-center">
              {menuItems.map((item, index) => (
                <Link
                  key={index}
                  className="text-lg"
                  href={`/${item.toLowerCase().replace(" ", "-")}`}
                >
                  {item}
                </Link>
              ))}
            </div>
          </div>

          <div className="flex flex-col lg:flex-row items-center justify-between px-20 py-0 md:my-40 my-0">
            <div className="max-w-xl mb-10 lg:mb-0">
              {/* Animated Text */}
              <motion.h1
                className="text-7xl font-medium leading-tight mb-6"
                initial={{ opacity: 0, y: 20 }}
                animate={{ opacity: 1, y: 0 }}
                transition={{ duration: 0.8, ease: "easeOut" }}
              >
                <span>Think bigger.</span>
                <br />
                <span>Build faster.</span>
              </motion.h1>

              {/* Animated Subtext */}
              <motion.p
                className="text-xl mb-8 font-light"
                initial={{ opacity: 0, y: 20 }}
                animate={{ opacity: 1, y: 0 }}
                transition={{ delay: 0.2, duration: 0.8, ease: "easeOut" }}
              >
                DesignDesk helps design and development teams build great
                products, together.
              </motion.p>

              {/* Animated Button */}
              <motion.div
                initial={{ opacity: 0, scale: 0.9 }}
                animate={{ opacity: 1, scale: 1 }}
                transition={{ delay: 0.4, duration: 0.8, ease: "easeOut" }}
              >
                <Button color="secondary">
                  <Link href="/workspace">Get started for free</Link>
                </Button>
              </motion.div>
            </div>

            {/* Animated Colored Boxes */}
            <div className="relative h-64 lg:h-auto w-full lg:w-1/2">
              <motion.div
                className="absolute inset-0 flex justify-center items-center"
                initial={{ opacity: 0, scale: 0.8 }}
                animate={{ opacity: 1, scale: 1 }}
                transition={{ delay: 0.6, duration: 0.8, ease: "easeOut" }}
              >
                <motion.div
                  className="bg-yellow-300 w-72 h-48 transform rotate-6"
                  initial={{ opacity: 0, rotate: 0 }}
                  animate={{ opacity: 1, rotate: 6 }}
                  transition={{ duration: 1, ease: "easeInOut" }}
                />
                <motion.div
                  className="bg-purple-400 w-52 h-52 absolute top-4 right-4"
                  initial={{ opacity: 0, scale: 0.8 }}
                  animate={{ opacity: 1, scale: 1 }}
                  transition={{ delay: 0.2, duration: 1, ease: "easeInOut" }}
                />
                <motion.div
                  className="bg-red-500 w-32 h-32 absolute bottom-4 left-4"
                  initial={{ opacity: 0, y: -20 }}
                  animate={{ opacity: 1, y: 0 }}
                  transition={{ delay: 0.4, duration: 1, ease: "easeInOut" }}
                />
                <motion.div
                  className="bg-green-500 w-40 h-40 absolute bottom-0 right-8"
                  initial={{ opacity: 0, x: 20 }}
                  animate={{ opacity: 1, x: 0 }}
                  transition={{ delay: 0.6, duration: 1, ease: "easeInOut" }}
                />
              </motion.div>
            </div>
          </div>

          <div
            className={` ${
              darkMode ? " text-white " : " text-black"
            } py-20 mx-10 `}
          >
            <div className="flex justify-center text-2xl m-4 pb-14">
              Features
            </div>
            <div className="max-w-8xl max-h-full mx-auto grid grid-cols-1 md:grid-cols-3 gap-10 ">
              <div
                className={` ${
                  darkMode ? " text-white " : " text-neutral-900"
                } bg-none  shadow-2xl rounded-lg  text-center`}
              >
                <Card isFooterBlurred radius="lg" className="border-none ">
                  <Image
                    alt="Woman listing to music"
                    className=" object-fill w-full h-full"
                    height={370}
                    src="five.webp"
                    width={500}
                  />
                  <CardFooter className="justify-between before:bg-white/10 border-white/20 border-1 overflow-hidden py-1 absolute before:rounded-xl rounded-large bottom-1 w-[93%] mb-2 right-2 shadow-small  mr-2 z-10 transition-all duration-300 ease-in-out hover:bg-black/50 hover:scale-105 ">
                    <p className="font-medium text-justify text-black ">
                      Live Collaboration
                    </p>
                    <Button onClick={p}
                      className="text-tiny text-white bg-black/60"
                      variant="flat"
                      color="default"
                      radius="lg"
                      size="sm"
                    >
                      Notify me
                    </Button>
                  </CardFooter>
                  <ToastContainer/>
                </Card>
              </div>
              <div className={`  bg-none shadow-2xl rounded-lg  text-center`}>
                <Card isFooterBlurred radius="lg" className="border-none">
                  <Image
                    alt="Woman listing to music"
                    className="object-cover w-full h-full"
                    height={370}
                    src="four.webp"
                    width={500}
                  />
                  <CardFooter className="justify-between before:bg-white/10 border-white/20 border-1 overflow-hidden py-1 absolute before:rounded-xl rounded-large bottom-1 w-[93%] mb-2 right-2 shadow-small  mr-2 z-10 transition-all duration-300 ease-in-out hover:bg-black/50 hover:scale-105">
                    <p className=" font-light text-white text-justify">
                      Real-Time Updates
                    </p>
                    <Button onClick={a}
                      className="text-tiny text-white bg-black/20"
                      variant="flat"
                      color="default"
                      radius="lg"
                      size="sm"
                    >
                      <a href="/workspace">Notify me</a>
                    </Button>
                  </CardFooter>
                  <ToastContainer/>
                </Card>
              </div>

              <div
                className={` ${
                  darkMode ? " text-white " : " text-neutral-900"
                } bg-none shadow-2xl rounded-lg  text-center`}
              >
                <Card isFooterBlurred radius="lg" className="border-none">
                  <Image
                    alt="Woman listing to music"
                    className="  object-cover w-full h-full"
                    height={370}
                    src="two.webp"
                    width={500}
                  />
                  <CardFooter className="justify-between before:bg-white/10 border-white/20 border-1 overflow-hidden py-1 absolute before:rounded-xl rounded-large bottom-1 w-[93%] mb-2 right-2 shadow-small  mr-2 z-10 transition-all duration-300 ease-in-out hover:bg-black/50 hover:scale-105">
                    <p className="text-white text-md font-sans">
                      Text Addition
                    </p>
<<<<<<< HEAD
                                        {/* <p className="text-black text-tiny">Add text to designs and adjust font size, weight, and style.</p> */}
                   
                    <Button onClick={y}
=======
                    <Button
>>>>>>> e217014f
                      color="default"
                      className="  text-tiny font-sans text-white bg-black/60"
                      variant="flat"
                      radius="lg"
                      size="sm"
                    >
                      Notify Me
                    </Button>
                  </CardFooter>
<<<<<<< HEAD
                  
                  <ToastContainer/>
                  {/* <CardFooter className="absolute bg-white/30 bottom-0 border-t-1 border-zinc-100/50 z-10 justify-between">
                <div>
                  <p className="text-black">Text Addition</p>
                </div>
                <Button radius="full" color="default" className=" shadow-lg text-tiny text-white bg-black/60">
                  Notify Me
                </Button>
              </CardFooter> */}
=======
>>>>>>> e217014f
                </Card>
              </div>
            </div>
          </div>

          <div
            className={` ${
              darkMode
                ? "bg-black text-white "
                : "bg-gradient-to-r from-gray-300 via-white to-gray-200 text-black"
            } py-20 px-10 my-40`}
          >
            <div className="max-w-7xl mx-auto flex flex-col lg:flex-row justify-between items-center">
              <div className="flex items-center">
                <div className="text-yellow-700 text-9xl font-extrabold mr-6">
                  &#8220;
                </div>
                <div className="text-3xl lg:text-5xl font-medium leading-snug max-w-lg">
                  Nearly everything that designers and developers need is
                  available in DesignDesk.
                </div>
              </div>

              <div className="flex items-center mt-10 lg:mt-0">
                <div className="text-right mr-4 flex-col">
                  <div className="text-2xl font-semibold justify-start">
                    GitHub
                  </div>

                  <div className="flex flex-row">
                    <div className="h-6 w-6 rounded-full bg-gradient-to-r from-green-400 to-yellow-400 p-8 m-3"></div>
                    <div className="flex flex-col justify-center items-center">
                      <div className="text-lg text-gray-600">Diana Mounter</div>
                      <div className="text-lg text-gray-600">
                        Head of Design
                      </div>
                    </div>
                  </div>
                </div>
              </div>
            </div>
          </div>
          <Footer />
        </div>
        <BackToTop/>
      </ThemeProvider>
    </>
  );
}<|MERGE_RESOLUTION|>--- conflicted
+++ resolved
@@ -264,13 +264,10 @@
                     <p className="text-white text-md font-sans">
                       Text Addition
                     </p>
-<<<<<<< HEAD
-                                        {/* <p className="text-black text-tiny">Add text to designs and adjust font size, weight, and style.</p> */}
+                                     {/* <p className="text-black text-tiny">Add text to designs and adjust font size, weight, and style.</p> */}
                    
                     <Button onClick={y}
-=======
-                    <Button
->>>>>>> e217014f
+                
                       color="default"
                       className="  text-tiny font-sans text-white bg-black/60"
                       variant="flat"
@@ -280,7 +277,6 @@
                       Notify Me
                     </Button>
                   </CardFooter>
-<<<<<<< HEAD
                   
                   <ToastContainer/>
                   {/* <CardFooter className="absolute bg-white/30 bottom-0 border-t-1 border-zinc-100/50 z-10 justify-between">
@@ -290,9 +286,7 @@
                 <Button radius="full" color="default" className=" shadow-lg text-tiny text-white bg-black/60">
                   Notify Me
                 </Button>
-              </CardFooter> */}
-=======
->>>>>>> e217014f
+              </CardFooter> */
                 </Card>
               </div>
             </div>
