--- conflicted
+++ resolved
@@ -22,10 +22,6 @@
   return (
     <html lang="en">
       <body className={`${workSans.className} bg-primary-grey-200`}>
-<<<<<<< HEAD
-        {/* Add the NavBar here */}
-=======
->>>>>>> 16e3366b
         <Room>{children}</Room>
       </body>
     </html>
